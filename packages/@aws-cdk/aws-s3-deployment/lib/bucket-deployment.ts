--- conflicted
+++ resolved
@@ -9,16 +9,9 @@
 import { Construct } from 'constructs';
 import { ISource, SourceConfig } from './source';
 
-<<<<<<< HEAD
-// keep this import separate from other imports to reduce chance for merge conflicts with v2-main
-// eslint-disable-next-line no-duplicate-imports, import/order
-import { Construct as CoreConstruct } from '@aws-cdk/core';
-
 /**
  * Properties for `BucketDeployment`.
  */
-=======
->>>>>>> 2819b32e
 export interface BucketDeploymentProps {
   /**
    * The sources from which to deploy the contents of this bucket.
@@ -184,15 +177,11 @@
   readonly vpcSubnets?: ec2.SubnetSelection;
 }
 
-<<<<<<< HEAD
 /**
  * `BucketDeployment` populates an S3 bucket with the contents of .zip files from
  * other S3 buckets or from local disk
  */
-export class BucketDeployment extends CoreConstruct {
-=======
 export class BucketDeployment extends Construct {
->>>>>>> 2819b32e
   constructor(scope: Construct, id: string, props: BucketDeploymentProps) {
     super(scope, id);
 

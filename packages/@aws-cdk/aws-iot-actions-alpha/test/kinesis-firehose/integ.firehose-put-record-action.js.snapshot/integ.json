--- conflicted
+++ resolved
@@ -1,9 +1,5 @@
 {
-<<<<<<< HEAD
-  "version": "31.0.0",
-=======
   "version": "32.0.0",
->>>>>>> 830e6d39
   "testCases": {
     "integ.firehose-put-record-action": {
       "stacks": [

--- conflicted
+++ resolved
@@ -33,19 +33,11 @@
     "@aws-cdk/cloudformation-diff": "0.0.0",
     "@aws-cdk/core": "0.0.0",
     "@aws-cdk/cx-api": "0.0.0",
-<<<<<<< HEAD
-    "constructs": "10.0.0-pre.5"
+    "constructs": "^10.0.0"
   },
   "peerDependencies": {
     "@aws-cdk/core": "0.0.0",
-    "constructs": "10.0.0-pre.5",
-=======
-    "constructs": "^3.3.69"
-  },
-  "peerDependencies": {
-    "@aws-cdk/core": "0.0.0",
-    "constructs": "^3.3.69",
->>>>>>> 25e8d04d
+    "constructs": "^10.0.0",
     "jest": "^26.6.3"
   },
   "repository": {

--- conflicted
+++ resolved
@@ -170,20 +170,11 @@
 function validateTree(root: IConstruct) {
   const errors = new Array<ValidationError>();
 
-<<<<<<< HEAD
-  // Validations added through `node.addValidation()`
-  // This automatically also includes Ye Olde Method of validating, using
-  // the `protected validate()` methods.
-  errors.push(...constructs.Node.of(root).validate().map(e => ({
-    message: e.message, source: e.source as unknown as Construct,
-  })));
-=======
   visit(root, 'pre', construct => {
     for (const message of construct.node.validate()) {
       errors.push({ message, source: construct });
     }
   });
->>>>>>> fb390b82
 
   if (errors.length > 0) {
     const errorList = errors.map(e => `[${e.source.node.path}] ${e.message}`).join('\n  ');

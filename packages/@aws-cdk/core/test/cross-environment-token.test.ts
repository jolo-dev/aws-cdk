<<<<<<< HEAD
import { App, CfnOutput, CfnResource, Construct, PhysicalName, Resource, Stack } from '../lib';
=======
import { Construct } from 'constructs';
import { nodeunitShim, Test } from 'nodeunit-shim';
import { App, CfnOutput, CfnResource, PhysicalName, Resource, Stack } from '../lib';
>>>>>>> 1e54fb92
import { toCloudFormation } from './util';

/* eslint-disable quote-props */

describe('cross environment', () => {
  describe('CrossEnvironmentToken', () => {
    test('can reference an ARN with a fixed physical name directly in a different account', () => {
      // GIVEN
      const app = new App();
      const stack1 = new Stack(app, 'Stack1', {
        env: {
          account: '123456789012',
          region: 'bermuda-triangle-1337',
        },
      });
      const myResource = new MyResource(stack1, 'MyResource', 'PhysicalName');

      const stack2 = new Stack(app, 'Stack2', {
        env: {
          account: '234567890123',
          region: 'bermuda-triangle-42',
        },
      });

      // WHEN
      new CfnOutput(stack2, 'Output', {
        value: myResource.arn,
      });

      // THEN
      expect(toCloudFormation(stack2)).toEqual({
        Outputs: {
          Output: {
            Value: {
              'Fn::Join': [
                '',
                [
                  'arn:',
                  {
                    Ref: 'AWS::Partition',
                  },
                  ':myservice:::my-resource/PhysicalName',
                ],
              ],
            },
          },
        },
      });


    });

    test('can reference a fixed physical name directly in a different account', () => {
      // GIVEN
      const app = new App();
      const stack1 = new Stack(app, 'Stack1', {
        env: {
          account: '123456789012',
          region: 'bermuda-triangle-1337',
        },
      });
      const stack2 = new Stack(app, 'Stack2', {
        env: {
          account: '234567890123',
          region: 'bermuda-triangle-42',
        },
      });

      // WHEN
      const myResource = new MyResource(stack1, 'MyResource', 'PhysicalName');
      new CfnOutput(stack2, 'Output', {
        value: myResource.name,
      });

      // THEN
      expect(toCloudFormation(stack2)).toEqual({
        Outputs: {
          Output: {
            Value: 'PhysicalName',
          },
        },
      });


    });

    test('can reference an ARN with an assigned physical name directly in a different account', () => {
      // GIVEN
      const app = new App();
      const stack1 = new Stack(app, 'Stack1', {
        env: {
          account: '123456789012',
          region: 'bermuda-triangle-1337',
        },
      });
      const myResource = new MyResource(stack1, 'MyResource', PhysicalName.GENERATE_IF_NEEDED);

      const stack2 = new Stack(app, 'Stack2', {
        env: {
          account: '234567890123',
          region: 'bermuda-triangle-42',
        },
      });

      // WHEN
      new CfnOutput(stack2, 'Output', {
        value: myResource.arn,
      });

      // THEN
      expect(toCloudFormation(stack2)).toEqual({
        Outputs: {
          Output: {
            Value: {
              'Fn::Join': [
                '',
                [
                  'arn:',
                  {
                    Ref: 'AWS::Partition',
                  },
                  ':myservice:::my-resource/stack1stack1myresourcec54ced43683ebf9a3c4c',
                ],
              ],
            },
          },
        },
      });


    });

    test('can reference an assigned physical name directly in a different account', () => {
      // GIVEN
      const app = new App();
      const stack1 = new Stack(app, 'Stack1', {
        env: {
          account: '123456789012',
          region: 'bermuda-triangle-1337',
        },
      });
      const stack2 = new Stack(app, 'Stack2', {
        env: {
          account: '234567890123',
          region: 'bermuda-triangle-42',
        },
      });

      // WHEN
      const myResource = new MyResource(stack1, 'MyResource', PhysicalName.GENERATE_IF_NEEDED);
      new CfnOutput(stack2, 'Output', {
        value: myResource.name,
      });

      // THEN
      expect(toCloudFormation(stack2)).toEqual({
        Outputs: {
          Output: {
            Value: 'stack1stack1myresourcec54ced43683ebf9a3c4c',
          },
        },
      });


    });
  });

  test('cannot reference a deploy-time physical name across environments', () => {
    // GIVEN
    const app = new App();
    const stack1 = new Stack(app, 'Stack1', {
      env: {
        account: '123456789012',
        region: 'bermuda-triangle-1337',
      },
    });
    const stack2 = new Stack(app, 'Stack2', {
      env: {
        account: '234567890123',
        region: 'bermuda-triangle-42',
      },
    });

    // WHEN
    const myResource = new MyResource(stack1, 'MyResource');
    new CfnOutput(stack2, 'Output', {
      value: myResource.name,
    });

    // THEN
    expect(() => toCloudFormation(stack2)).toThrow(
      /Cannot use resource 'Stack1\/MyResource' in a cross-environment fashion/);


  });

  test('cross environment when stack is a substack', () => {
    const app = new App();

    const parentStack = new Stack(app, 'ParentStack', {
      env: { account: '112233', region: 'us-east-1' },
    });

    const childStack = new Stack(parentStack, 'ChildStack', {
      env: { account: '998877', region: 'eu-west-2' },
    });

    const childResource = new MyResource(childStack, 'ChildResource', PhysicalName.GENERATE_IF_NEEDED);

    new CfnResource(parentStack, 'ParentResource', {
      type: 'Parent::Resource',
      properties: {
        RefToChildResource: childResource.name,
      },
    });

    const assembly = app.synth();

<<<<<<< HEAD
    expect(assembly.getStackByName(parentStack.stackName).template).toEqual({
      Resources: {
        ParentResource: {
          Type: 'Parent::Resource',
          Properties: {
            RefToChildResource: 'parentstackchildstack83c5ackchildresource852877eeb919bda2008e',
          },
        },
      },
    });

    expect(assembly.getStackByName(childStack.stackName).template).toEqual({
      Resources: {
        ChildResource8C37244D: {
          Type: 'My::Resource',
          Properties: {
            resourceName: 'parentstackchildstack83c5ackchildresource852877eeb919bda2008e',
          },
=======
    test.deepEqual(assembly.getStackByName(parentStack.stackName).template?.Resources, {
      ParentResource: {
        Type: 'Parent::Resource',
        Properties: {
          RefToChildResource: 'parentstackchildstack83c5ackchildresource852877eeb919bda2008e',
        },
      },
    });

    test.deepEqual(assembly.getStackByName(childStack.stackName).template?.Resources, {
      ChildResource8C37244D: {
        Type: 'My::Resource',
        Properties: {
          resourceName: 'parentstackchildstack83c5ackchildresource852877eeb919bda2008e',
>>>>>>> 1e54fb92
        },
      },
    });


  });
});

test.each([undefined, 'SomeName'])('stack.exportValue() on name attributes with PhysicalName=%s', physicalName => {
  // Check that automatic exports and manual exports look the same
  // GIVEN - auto
  const appA = new App();
  const producerA = new Stack(appA, 'Producer');
  const resourceA = new MyResource(producerA, 'Resource', physicalName);

  const consumerA = new Stack(appA, 'Consumer');
  new CfnOutput(consumerA, 'ConsumeName', { value: resourceA.name });
  new CfnOutput(consumerA, 'ConsumeArn', { value: resourceA.arn });

  // WHEN - manual
  const appM = new App();
  const producerM = new Stack(appM, 'Producer');
  const resourceM = new MyResource(producerM, 'Resource', physicalName);
  producerM.exportValue(resourceM.name);
  producerM.exportValue(resourceM.arn);

  // THEN - producers are the same
  const templateA = appA.synth().getStackByName(producerA.stackName).template;
  const templateM = appM.synth().getStackByName(producerM.stackName).template;

  expect(templateA).toEqual(templateM);
});

test('can instantiate resource with constructed physicalname ARN', () => {
  const stack = new Stack();
  new MyResourceWithConstructedArnAttribute(stack, 'Resource');
});

class MyResource extends Resource {
  public readonly arn: string;
  public readonly name: string;

  constructor(scope: Construct, id: string, physicalName?: string) {
    super(scope, id, { physicalName });

    const res = new CfnResource(this, 'Resource', {
      type: 'My::Resource',
      properties: {
        resourceName: this.physicalName,
      },
    });

    this.name = this.getResourceNameAttribute(res.ref.toString());
    this.arn = this.getResourceArnAttribute(res.getAtt('Arn').toString(), {
      region: '',
      account: '',
      resource: 'my-resource',
      resourceName: this.physicalName,
      service: 'myservice',
    });
  }
}

/**
 * Some resources build their own Arn attribute by constructing strings
 *
 * This will be because the L1 doesn't expose a `{ Fn::GetAtt: ['Arn'] }`.
 *
 * They won't be able to `exportValue()` it, but it shouldn't crash.
 */
class MyResourceWithConstructedArnAttribute extends Resource {
  public readonly arn: string;
  public readonly name: string;

  constructor(scope: Construct, id: string, physicalName?: string) {
    super(scope, id, { physicalName });

    const res = new CfnResource(this, 'Resource', {
      type: 'My::Resource',
      properties: {
        resourceName: this.physicalName,
      },
    });

    this.name = this.getResourceNameAttribute(res.ref.toString());
    this.arn = this.getResourceArnAttribute(Stack.of(this).formatArn({
      resource: 'my-resource',
      resourceName: res.ref.toString(),
      service: 'myservice',
    }), {
      resource: 'my-resource',
      resourceName: this.physicalName,
      service: 'myservice',
    });
  }
}<|MERGE_RESOLUTION|>--- conflicted
+++ resolved
@@ -1,10 +1,5 @@
-<<<<<<< HEAD
-import { App, CfnOutput, CfnResource, Construct, PhysicalName, Resource, Stack } from '../lib';
-=======
 import { Construct } from 'constructs';
-import { nodeunitShim, Test } from 'nodeunit-shim';
 import { App, CfnOutput, CfnResource, PhysicalName, Resource, Stack } from '../lib';
->>>>>>> 1e54fb92
 import { toCloudFormation } from './util';
 
 /* eslint-disable quote-props */
@@ -223,7 +218,6 @@
 
     const assembly = app.synth();
 
-<<<<<<< HEAD
     expect(assembly.getStackByName(parentStack.stackName).template).toEqual({
       Resources: {
         ParentResource: {
@@ -242,22 +236,6 @@
           Properties: {
             resourceName: 'parentstackchildstack83c5ackchildresource852877eeb919bda2008e',
           },
-=======
-    test.deepEqual(assembly.getStackByName(parentStack.stackName).template?.Resources, {
-      ParentResource: {
-        Type: 'Parent::Resource',
-        Properties: {
-          RefToChildResource: 'parentstackchildstack83c5ackchildresource852877eeb919bda2008e',
-        },
-      },
-    });
-
-    test.deepEqual(assembly.getStackByName(childStack.stackName).template?.Resources, {
-      ChildResource8C37244D: {
-        Type: 'My::Resource',
-        Properties: {
-          resourceName: 'parentstackchildstack83c5ackchildresource852877eeb919bda2008e',
->>>>>>> 1e54fb92
         },
       },
     });

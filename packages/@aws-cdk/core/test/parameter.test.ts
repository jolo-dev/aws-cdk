--- conflicted
+++ resolved
@@ -1,10 +1,5 @@
-<<<<<<< HEAD
-import { CfnParameter, CfnResource, Construct, Stack } from '../lib';
-=======
 import { Construct } from 'constructs';
-import { nodeunitShim, Test } from 'nodeunit-shim';
 import { CfnParameter, CfnResource, Stack } from '../lib';
->>>>>>> 1e54fb92
 import { toCloudFormation } from './util';
 
 describe('parameter', () => {

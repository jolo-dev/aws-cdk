--- conflicted
+++ resolved
@@ -3,12 +3,8 @@
 import * as appscaling from '@aws-cdk/aws-applicationautoscaling';
 import * as iam from '@aws-cdk/aws-iam';
 import * as kms from '@aws-cdk/aws-kms';
-<<<<<<< HEAD
-import { App, Aws, CfnDeletionPolicy, ConstructNode, Duration, PhysicalName, RemovalPolicy, Stack, Tags } from '@aws-cdk/core';
+import { App, Aws, CfnDeletionPolicy, Duration, PhysicalName, RemovalPolicy, Stack, Tags } from '@aws-cdk/core';
 import { testLegacyBehavior } from 'cdk-build-tools/lib/feature-flag';
-=======
-import { App, CfnDeletionPolicy, Duration, PhysicalName, RemovalPolicy, Stack, Tags } from '@aws-cdk/core';
->>>>>>> 52384957
 import {
   Attribute,
   AttributeType,

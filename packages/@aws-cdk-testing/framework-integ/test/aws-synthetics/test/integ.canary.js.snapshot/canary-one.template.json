--- conflicted
+++ resolved
@@ -3177,7 +3177,6 @@
    "DeletionPolicy": "Delete"
   },
   "SynNodejsPlaywright20ArtifactsBucket53B1B834": {
-<<<<<<< HEAD
    "Type": "AWS::S3::Bucket",
    "Properties": {
     "BucketEncryption": {
@@ -3672,502 +3671,6 @@
    "DeletionPolicy": "Delete"
   },
   "SynPythonSelenium21ArtifactsBucket889F10E3": {
-=======
->>>>>>> 18850629
-   "Type": "AWS::S3::Bucket",
-   "Properties": {
-    "BucketEncryption": {
-     "ServerSideEncryptionConfiguration": [
-      {
-       "ServerSideEncryptionByDefault": {
-        "SSEAlgorithm": "aws:kms"
-       }
-      }
-     ]
-    }
-   },
-   "UpdateReplacePolicy": "Retain",
-   "DeletionPolicy": "Retain"
-  },
-  "SynNodejsPlaywright20ArtifactsBucketPolicy4C0BD2EE": {
-   "Type": "AWS::S3::BucketPolicy",
-   "Properties": {
-    "Bucket": {
-     "Ref": "SynNodejsPlaywright20ArtifactsBucket53B1B834"
-    },
-    "PolicyDocument": {
-     "Statement": [
-      {
-       "Action": "s3:*",
-       "Condition": {
-        "Bool": {
-         "aws:SecureTransport": "false"
-        }
-       },
-       "Effect": "Deny",
-       "Principal": {
-        "AWS": "*"
-       },
-       "Resource": [
-        {
-         "Fn::GetAtt": [
-          "SynNodejsPlaywright20ArtifactsBucket53B1B834",
-          "Arn"
-         ]
-        },
-        {
-         "Fn::Join": [
-          "",
-          [
-           {
-            "Fn::GetAtt": [
-             "SynNodejsPlaywright20ArtifactsBucket53B1B834",
-             "Arn"
-            ]
-           },
-           "/*"
-          ]
-         ]
-        }
-       ]
-      }
-     ],
-     "Version": "2012-10-17"
-    }
-   }
-  },
-  "SynNodejsPlaywright20ServiceRoleAB6D0CB5": {
-   "Type": "AWS::IAM::Role",
-   "Properties": {
-    "AssumeRolePolicyDocument": {
-     "Statement": [
-      {
-       "Action": "sts:AssumeRole",
-       "Effect": "Allow",
-       "Principal": {
-        "Service": "lambda.amazonaws.com"
-       }
-      }
-     ],
-     "Version": "2012-10-17"
-    },
-    "Policies": [
-     {
-      "PolicyDocument": {
-       "Statement": [
-        {
-         "Action": "s3:ListAllMyBuckets",
-         "Effect": "Allow",
-         "Resource": "*"
-        },
-        {
-         "Action": "s3:GetBucketLocation",
-         "Effect": "Allow",
-         "Resource": {
-          "Fn::GetAtt": [
-           "SynNodejsPlaywright20ArtifactsBucket53B1B834",
-           "Arn"
-          ]
-         }
-        },
-        {
-         "Action": "s3:PutObject",
-         "Effect": "Allow",
-         "Resource": {
-          "Fn::Join": [
-           "",
-           [
-            {
-             "Fn::GetAtt": [
-              "SynNodejsPlaywright20ArtifactsBucket53B1B834",
-              "Arn"
-             ]
-            },
-            "/*"
-           ]
-          ]
-         }
-        },
-        {
-         "Action": "cloudwatch:PutMetricData",
-         "Condition": {
-          "StringEquals": {
-           "cloudwatch:namespace": "CloudWatchSynthetics"
-          }
-         },
-         "Effect": "Allow",
-         "Resource": "*"
-        },
-        {
-         "Action": [
-          "logs:CreateLogGroup",
-          "logs:CreateLogStream",
-          "logs:PutLogEvents"
-         ],
-         "Effect": "Allow",
-         "Resource": {
-          "Fn::Join": [
-           "",
-           [
-            "arn:",
-            {
-             "Ref": "AWS::Partition"
-            },
-            ":logs:",
-            {
-             "Ref": "AWS::Region"
-            },
-            ":",
-            {
-             "Ref": "AWS::AccountId"
-            },
-            ":log-group:/aws/lambda/cwsyn-*"
-           ]
-          ]
-         }
-        }
-       ],
-       "Version": "2012-10-17"
-      },
-      "PolicyName": "canaryPolicy"
-     }
-    ]
-   }
-  },
-  "SynNodejsPlaywright20FEC3AD9B": {
-   "Type": "AWS::Synthetics::Canary",
-   "Properties": {
-    "ArtifactS3Location": {
-     "Fn::Join": [
-      "",
-      [
-       "s3://",
-       {
-        "Ref": "SynNodejsPlaywright20ArtifactsBucket53B1B834"
-       }
-      ]
-     ]
-    },
-    "Code": {
-     "Handler": "canary.handler",
-     "S3Bucket": {
-      "Fn::Sub": "cdk-hnb659fds-assets-${AWS::AccountId}-${AWS::Region}"
-     },
-     "S3Key": "5178413cfe8db00b2d5dcfa9be417e934c64601d0da3031d88c145c8293bc27f.zip"
-    },
-    "ExecutionRoleArn": {
-     "Fn::GetAtt": [
-      "SynNodejsPlaywright20ServiceRoleAB6D0CB5",
-      "Arn"
-     ]
-    },
-    "Name": "canaryonesynnod8d4eda",
-    "RunConfig": {
-     "EnvironmentVariables": {
-      "URL": {
-       "Fn::Join": [
-        "",
-        [
-         "https://",
-         {
-          "Ref": "ApiGateway11E7F47B"
-         },
-         ".execute-api.",
-         {
-          "Ref": "AWS::Region"
-         },
-         ".",
-         {
-          "Ref": "AWS::URLSuffix"
-         },
-         "/",
-         {
-          "Ref": "ApiGatewayDeploymentStageprod1C6D5CD6"
-         },
-         "/"
-        ]
-       ]
-      }
-     }
-    },
-    "RuntimeVersion": "syn-nodejs-playwright-2.0",
-    "Schedule": {
-     "DurationInSeconds": "0",
-     "Expression": "rate(5 minutes)"
-    },
-    "StartCanaryAfterCreation": true,
-    "Tags": [
-     {
-      "Key": "aws-cdk:auto-delete-underlying-resources",
-      "Value": "true"
-     }
-    ]
-   }
-  },
-  "SynNodejsPlaywright20AutoDeleteUnderlyingResourcesCustomResource6E0F1B7A": {
-   "Type": "Custom::SyntheticsAutoDeleteUnderlyingResources",
-   "Properties": {
-    "ServiceToken": {
-     "Fn::GetAtt": [
-      "CustomSyntheticsAutoDeleteUnderlyingResourcesCustomResourceProviderHandler26776D4E",
-      "Arn"
-     ]
-    },
-    "CanaryName": {
-     "Ref": "SynNodejsPlaywright20FEC3AD9B"
-    }
-   },
-   "UpdateReplacePolicy": "Delete",
-   "DeletionPolicy": "Delete"
-  },
-  "SynNodejsPlaywright20playwrightCanaryHandlerArtifactsBucket0E5E4288": {
-   "Type": "AWS::S3::Bucket",
-   "Properties": {
-    "BucketEncryption": {
-     "ServerSideEncryptionConfiguration": [
-      {
-       "ServerSideEncryptionByDefault": {
-        "SSEAlgorithm": "aws:kms"
-       }
-      }
-     ]
-    }
-   },
-   "UpdateReplacePolicy": "Retain",
-   "DeletionPolicy": "Retain"
-  },
-  "SynNodejsPlaywright20playwrightCanaryHandlerArtifactsBucketPolicy15557B12": {
-   "Type": "AWS::S3::BucketPolicy",
-   "Properties": {
-    "Bucket": {
-     "Ref": "SynNodejsPlaywright20playwrightCanaryHandlerArtifactsBucket0E5E4288"
-    },
-    "PolicyDocument": {
-     "Statement": [
-      {
-       "Action": "s3:*",
-       "Condition": {
-        "Bool": {
-         "aws:SecureTransport": "false"
-        }
-       },
-       "Effect": "Deny",
-       "Principal": {
-        "AWS": "*"
-       },
-       "Resource": [
-        {
-         "Fn::GetAtt": [
-          "SynNodejsPlaywright20playwrightCanaryHandlerArtifactsBucket0E5E4288",
-          "Arn"
-         ]
-        },
-        {
-         "Fn::Join": [
-          "",
-          [
-           {
-            "Fn::GetAtt": [
-             "SynNodejsPlaywright20playwrightCanaryHandlerArtifactsBucket0E5E4288",
-             "Arn"
-            ]
-           },
-           "/*"
-          ]
-         ]
-        }
-       ]
-      }
-     ],
-     "Version": "2012-10-17"
-    }
-   }
-  },
-  "SynNodejsPlaywright20playwrightCanaryHandlerServiceRole09E7DE86": {
-   "Type": "AWS::IAM::Role",
-   "Properties": {
-    "AssumeRolePolicyDocument": {
-     "Statement": [
-      {
-       "Action": "sts:AssumeRole",
-       "Effect": "Allow",
-       "Principal": {
-        "Service": "lambda.amazonaws.com"
-       }
-      }
-     ],
-     "Version": "2012-10-17"
-    },
-    "Policies": [
-     {
-      "PolicyDocument": {
-       "Statement": [
-        {
-         "Action": "s3:ListAllMyBuckets",
-         "Effect": "Allow",
-         "Resource": "*"
-        },
-        {
-         "Action": "s3:GetBucketLocation",
-         "Effect": "Allow",
-         "Resource": {
-          "Fn::GetAtt": [
-           "SynNodejsPlaywright20playwrightCanaryHandlerArtifactsBucket0E5E4288",
-           "Arn"
-          ]
-         }
-        },
-        {
-         "Action": "s3:PutObject",
-         "Effect": "Allow",
-         "Resource": {
-          "Fn::Join": [
-           "",
-           [
-            {
-             "Fn::GetAtt": [
-              "SynNodejsPlaywright20playwrightCanaryHandlerArtifactsBucket0E5E4288",
-              "Arn"
-             ]
-            },
-            "/*"
-           ]
-          ]
-         }
-        },
-        {
-         "Action": "cloudwatch:PutMetricData",
-         "Condition": {
-          "StringEquals": {
-           "cloudwatch:namespace": "CloudWatchSynthetics"
-          }
-         },
-         "Effect": "Allow",
-         "Resource": "*"
-        },
-        {
-         "Action": [
-          "logs:CreateLogGroup",
-          "logs:CreateLogStream",
-          "logs:PutLogEvents"
-         ],
-         "Effect": "Allow",
-         "Resource": {
-          "Fn::Join": [
-           "",
-           [
-            "arn:",
-            {
-             "Ref": "AWS::Partition"
-            },
-            ":logs:",
-            {
-             "Ref": "AWS::Region"
-            },
-            ":",
-            {
-             "Ref": "AWS::AccountId"
-            },
-            ":log-group:/aws/lambda/cwsyn-*"
-           ]
-          ]
-         }
-        }
-       ],
-       "Version": "2012-10-17"
-      },
-      "PolicyName": "canaryPolicy"
-     }
-    ]
-   }
-  },
-  "SynNodejsPlaywright20playwrightCanaryHandlerFEBE4423": {
-   "Type": "AWS::Synthetics::Canary",
-   "Properties": {
-    "ArtifactS3Location": {
-     "Fn::Join": [
-      "",
-      [
-       "s3://",
-       {
-        "Ref": "SynNodejsPlaywright20playwrightCanaryHandlerArtifactsBucket0E5E4288"
-       }
-      ]
-     ]
-    },
-    "Code": {
-     "Handler": "playwright/canary.handler",
-     "S3Bucket": {
-      "Fn::Sub": "cdk-hnb659fds-assets-${AWS::AccountId}-${AWS::Region}"
-     },
-     "S3Key": "5178413cfe8db00b2d5dcfa9be417e934c64601d0da3031d88c145c8293bc27f.zip"
-    },
-    "ExecutionRoleArn": {
-     "Fn::GetAtt": [
-      "SynNodejsPlaywright20playwrightCanaryHandlerServiceRole09E7DE86",
-      "Arn"
-     ]
-    },
-    "Name": "canaryonesynnod10d936",
-    "RunConfig": {
-     "EnvironmentVariables": {
-      "URL": {
-       "Fn::Join": [
-        "",
-        [
-         "https://",
-         {
-          "Ref": "ApiGateway11E7F47B"
-         },
-         ".execute-api.",
-         {
-          "Ref": "AWS::Region"
-         },
-         ".",
-         {
-          "Ref": "AWS::URLSuffix"
-         },
-         "/",
-         {
-          "Ref": "ApiGatewayDeploymentStageprod1C6D5CD6"
-         },
-         "/"
-        ]
-       ]
-      }
-     }
-    },
-    "RuntimeVersion": "syn-nodejs-playwright-2.0",
-    "Schedule": {
-     "DurationInSeconds": "0",
-     "Expression": "rate(5 minutes)"
-    },
-    "StartCanaryAfterCreation": true,
-    "Tags": [
-     {
-      "Key": "aws-cdk:auto-delete-underlying-resources",
-      "Value": "true"
-     }
-    ]
-   }
-  },
-  "SynNodejsPlaywright20playwrightCanaryHandlerAutoDeleteUnderlyingResourcesCustomResource0D1A8463": {
-   "Type": "Custom::SyntheticsAutoDeleteUnderlyingResources",
-   "Properties": {
-    "ServiceToken": {
-     "Fn::GetAtt": [
-      "CustomSyntheticsAutoDeleteUnderlyingResourcesCustomResourceProviderHandler26776D4E",
-      "Arn"
-     ]
-    },
-    "CanaryName": {
-     "Ref": "SynNodejsPlaywright20playwrightCanaryHandlerFEBE4423"
-    }
-   },
-   "UpdateReplacePolicy": "Delete",
-   "DeletionPolicy": "Delete"
-  },
-  "SynPythonSelenium21ArtifactsBucket889F10E3": {
    "Type": "AWS::S3::Bucket",
    "Properties": {
     "BucketEncryption": {
@@ -5155,11 +4658,7 @@
    "UpdateReplacePolicy": "Delete",
    "DeletionPolicy": "Delete"
   },
-<<<<<<< HEAD
-  "SynPythonSelenium60ArtifactsBucket7B65BD7B": {
-=======
   "SynPythonSelenium50ArtifactsBucketBC77647F": {
->>>>>>> 18850629
    "Type": "AWS::S3::Bucket",
    "Properties": {
     "BucketEncryption": {
@@ -5171,330 +4670,6 @@
       }
      ]
     }
-<<<<<<< HEAD
-   },
-   "UpdateReplacePolicy": "Retain",
-   "DeletionPolicy": "Retain"
-  },
-  "SynPythonSelenium60ArtifactsBucketPolicyA71047D4": {
-   "Type": "AWS::S3::BucketPolicy",
-   "Properties": {
-    "Bucket": {
-     "Ref": "SynPythonSelenium60ArtifactsBucket7B65BD7B"
-    },
-    "PolicyDocument": {
-     "Statement": [
-      {
-       "Action": "s3:*",
-       "Condition": {
-        "Bool": {
-         "aws:SecureTransport": "false"
-        }
-       },
-       "Effect": "Deny",
-       "Principal": {
-        "AWS": "*"
-       },
-       "Resource": [
-        {
-         "Fn::GetAtt": [
-          "SynPythonSelenium60ArtifactsBucket7B65BD7B",
-          "Arn"
-         ]
-        },
-        {
-         "Fn::Join": [
-          "",
-          [
-           {
-            "Fn::GetAtt": [
-             "SynPythonSelenium60ArtifactsBucket7B65BD7B",
-             "Arn"
-            ]
-           },
-           "/*"
-          ]
-         ]
-        }
-       ]
-      }
-     ],
-     "Version": "2012-10-17"
-    }
-   }
-  },
-  "SynPythonSelenium60ServiceRole844F3FF7": {
-   "Type": "AWS::IAM::Role",
-   "Properties": {
-    "AssumeRolePolicyDocument": {
-     "Statement": [
-      {
-       "Action": "sts:AssumeRole",
-       "Effect": "Allow",
-       "Principal": {
-        "Service": "lambda.amazonaws.com"
-       }
-      }
-     ],
-     "Version": "2012-10-17"
-    },
-    "Policies": [
-     {
-      "PolicyDocument": {
-       "Statement": [
-        {
-         "Action": "s3:ListAllMyBuckets",
-         "Effect": "Allow",
-         "Resource": "*"
-        },
-        {
-         "Action": "s3:GetBucketLocation",
-         "Effect": "Allow",
-         "Resource": {
-          "Fn::GetAtt": [
-           "SynPythonSelenium60ArtifactsBucket7B65BD7B",
-           "Arn"
-          ]
-         }
-        },
-        {
-         "Action": "s3:PutObject",
-         "Effect": "Allow",
-         "Resource": {
-          "Fn::Join": [
-           "",
-           [
-            {
-             "Fn::GetAtt": [
-              "SynPythonSelenium60ArtifactsBucket7B65BD7B",
-              "Arn"
-             ]
-            },
-            "/*"
-           ]
-          ]
-         }
-        },
-        {
-         "Action": "cloudwatch:PutMetricData",
-         "Condition": {
-          "StringEquals": {
-           "cloudwatch:namespace": "CloudWatchSynthetics"
-          }
-         },
-         "Effect": "Allow",
-         "Resource": "*"
-        },
-        {
-         "Action": [
-          "logs:CreateLogGroup",
-          "logs:CreateLogStream",
-          "logs:PutLogEvents"
-         ],
-         "Effect": "Allow",
-         "Resource": {
-          "Fn::Join": [
-           "",
-           [
-            "arn:",
-            {
-             "Ref": "AWS::Partition"
-            },
-            ":logs:",
-            {
-             "Ref": "AWS::Region"
-            },
-            ":",
-            {
-             "Ref": "AWS::AccountId"
-            },
-            ":log-group:/aws/lambda/cwsyn-*"
-           ]
-          ]
-         }
-        }
-       ],
-       "Version": "2012-10-17"
-      },
-      "PolicyName": "canaryPolicy"
-     }
-    ]
-   }
-  },
-  "SynPythonSelenium60B245A353": {
-   "Type": "AWS::Synthetics::Canary",
-   "Properties": {
-    "ArtifactS3Location": {
-     "Fn::Join": [
-      "",
-      [
-       "s3://",
-       {
-        "Ref": "SynPythonSelenium60ArtifactsBucket7B65BD7B"
-       }
-      ]
-     ]
-    },
-    "Code": {
-     "Handler": "canary.handler",
-     "S3Bucket": {
-      "Fn::Sub": "cdk-hnb659fds-assets-${AWS::AccountId}-${AWS::Region}"
-     },
-     "S3Key": "5178413cfe8db00b2d5dcfa9be417e934c64601d0da3031d88c145c8293bc27f.zip"
-    },
-    "ExecutionRoleArn": {
-     "Fn::GetAtt": [
-      "SynPythonSelenium60ServiceRole844F3FF7",
-      "Arn"
-     ]
-    },
-    "Name": "canaryonesynpyt6d8603",
-    "RunConfig": {
-     "EnvironmentVariables": {
-      "URL": {
-       "Fn::Join": [
-        "",
-        [
-         "https://",
-         {
-          "Ref": "ApiGateway11E7F47B"
-         },
-         ".execute-api.",
-         {
-          "Ref": "AWS::Region"
-         },
-         ".",
-         {
-          "Ref": "AWS::URLSuffix"
-         },
-         "/",
-         {
-          "Ref": "ApiGatewayDeploymentStageprod1C6D5CD6"
-         },
-         "/"
-        ]
-       ]
-      }
-     }
-    },
-    "RuntimeVersion": "syn-python-selenium-6.0",
-    "Schedule": {
-     "DurationInSeconds": "0",
-     "Expression": "rate(5 minutes)"
-    },
-    "StartCanaryAfterCreation": true,
-    "Tags": [
-     {
-      "Key": "aws-cdk:auto-delete-underlying-resources",
-      "Value": "true"
-     }
-    ]
-   }
-  },
-  "SynPythonSelenium60AutoDeleteUnderlyingResourcesCustomResource91E6E35D": {
-   "Type": "Custom::SyntheticsAutoDeleteUnderlyingResources",
-   "Properties": {
-    "ServiceToken": {
-     "Fn::GetAtt": [
-      "CustomSyntheticsAutoDeleteUnderlyingResourcesCustomResourceProviderHandler26776D4E",
-      "Arn"
-     ]
-    },
-    "CanaryName": {
-     "Ref": "SynPythonSelenium60B245A353"
-    }
-   },
-   "UpdateReplacePolicy": "Delete",
-   "DeletionPolicy": "Delete"
-  }
- },
- "Mappings": {
-  "LatestNodeRuntimeMap": {
-   "af-south-1": {
-    "value": "nodejs22.x"
-   },
-   "ap-east-1": {
-    "value": "nodejs22.x"
-   },
-   "ap-east-2": {
-    "value": "nodejs22.x"
-   },
-   "ap-northeast-1": {
-    "value": "nodejs22.x"
-   },
-   "ap-northeast-2": {
-    "value": "nodejs22.x"
-   },
-   "ap-northeast-3": {
-    "value": "nodejs22.x"
-   },
-   "ap-south-1": {
-    "value": "nodejs22.x"
-   },
-   "ap-south-2": {
-    "value": "nodejs22.x"
-   },
-   "ap-southeast-1": {
-    "value": "nodejs22.x"
-   },
-   "ap-southeast-2": {
-    "value": "nodejs22.x"
-   },
-   "ap-southeast-3": {
-    "value": "nodejs22.x"
-   },
-   "ap-southeast-4": {
-    "value": "nodejs22.x"
-   },
-   "ap-southeast-5": {
-    "value": "nodejs22.x"
-   },
-   "ap-southeast-7": {
-    "value": "nodejs22.x"
-   },
-   "ca-central-1": {
-    "value": "nodejs22.x"
-   },
-   "ca-west-1": {
-    "value": "nodejs22.x"
-   },
-   "cn-north-1": {
-    "value": "nodejs22.x"
-   },
-   "cn-northwest-1": {
-    "value": "nodejs22.x"
-   },
-   "eu-central-1": {
-    "value": "nodejs22.x"
-   },
-   "eu-central-2": {
-    "value": "nodejs22.x"
-   },
-   "eu-isoe-west-1": {
-    "value": "nodejs18.x"
-   },
-   "eu-north-1": {
-    "value": "nodejs22.x"
-   },
-   "eu-south-1": {
-    "value": "nodejs22.x"
-   },
-   "eu-south-2": {
-    "value": "nodejs22.x"
-   },
-   "eu-west-1": {
-    "value": "nodejs22.x"
-   },
-   "eu-west-2": {
-    "value": "nodejs22.x"
-   },
-   "eu-west-3": {
-    "value": "nodejs22.x"
-   },
-   "il-central-1": {
-    "value": "nodejs22.x"
-=======
->>>>>>> 18850629
    },
    "UpdateReplacePolicy": "Retain",
    "DeletionPolicy": "Retain"

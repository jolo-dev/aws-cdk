import * as childProcess from 'child_process';
import * as path from 'path';
import * as cxapi from '@aws-cdk/cx-api';
import * as chalk from 'chalk';
import * as fs from 'fs-extra';
import * as semver from 'semver';
import { error, print, warning } from './logging';
<<<<<<< HEAD
import { cdkHomeDir, rootDir } from './util/directories';
=======
import { cdkHomeDir } from './util/directories';
import { rangeFromSemver } from './util/version-range';
>>>>>>> c8e6ccc1
import { versionNumber } from './version';

export type InvokeHook = (targetDirectory: string) => Promise<void>;

/* eslint-disable @typescript-eslint/no-var-requires */ // Packages don't have @types module
// eslint-disable-next-line @typescript-eslint/no-require-imports
const camelCase = require('camelcase');
// eslint-disable-next-line @typescript-eslint/no-require-imports
const decamelize = require('decamelize');

/**
 * Initialize a CDK package in the current directory
 */
export async function cliInit(type?: string, language?: string, canUseNetwork = true, generateOnly = false, workDir = process.cwd()) {
  if (!type && !language) {
    await printAvailableTemplates();
    return;
  }

  type = type || 'default'; // "default" is the default type (and maps to "app")

  const template = (await availableInitTemplates()).find(t => t.hasName(type!));
  if (!template) {
    await printAvailableTemplates(language);
    throw new Error(`Unknown init template: ${type}`);
  }
  if (!language && template.languages.length === 1) {
    language = template.languages[0];
    warning(`No --language was provided, but '${type}' supports only '${language}', so defaulting to --language=${language}`);
  }
  if (!language) {
    print(`Available languages for ${chalk.green(type)}: ${template.languages.map(l => chalk.blue(l)).join(', ')}`);
    throw new Error('No language was selected');
  }

  await initializeProject(template, language, canUseNetwork, generateOnly, workDir);
}

/**
 * Returns the name of the Python executable for this OS
 */
function pythonExecutable() {
  let python = 'python3';
  if (process.platform === 'win32') {
    python = 'python';
  }
  return python;
}
const INFO_DOT_JSON = 'info.json';

export class InitTemplate {
  public static async fromName(templatesDir: string, name: string) {
    const basePath = path.join(templatesDir, name);
    const languages = (await listDirectory(basePath)).filter(f => f !== INFO_DOT_JSON);
    const info = await fs.readJson(path.join(basePath, INFO_DOT_JSON));
    return new InitTemplate(basePath, name, languages, info);
  }

  public readonly description: string;
  public readonly aliases = new Set<string>();

  constructor(
    private readonly basePath: string,
    public readonly name: string,
    public readonly languages: string[],
    info: any) {
    this.description = info.description;
    for (const alias of info.aliases || []) {
      this.aliases.add(alias);
    }
  }

  /**
   * @param name the name that is being checked
   * @returns ``true`` if ``name`` is the name of this template or an alias of it.
   */
  public hasName(name: string): boolean {
    return name === this.name || this.aliases.has(name);
  }

  /**
   * Creates a new instance of this ``InitTemplate`` for a given language to a specified folder.
   *
   * @param language    the language to instantiate this template with
   * @param targetDirectory the directory where the template is to be instantiated into
   */
  public async install(language: string, targetDirectory: string) {
    if (this.languages.indexOf(language) === -1) {
      error(`The ${chalk.blue(language)} language is not supported for ${chalk.green(this.name)} `
          + `(it supports: ${this.languages.map(l => chalk.blue(l)).join(', ')})`);
      throw new Error(`Unsupported language: ${language}`);
    }
    const sourceDirectory = path.join(this.basePath, language);
    const hookTempDirectory = path.join(targetDirectory, 'tmp');
    await fs.mkdir(hookTempDirectory);
    await this.installFiles(sourceDirectory, targetDirectory, language, {
      name: decamelize(path.basename(path.resolve(targetDirectory))),
    });
    await this.applyFutureFlags(targetDirectory);
    await this.invokeHooks(hookTempDirectory, targetDirectory);
    await fs.remove(hookTempDirectory);
  }

  private async installFiles(sourceDirectory: string, targetDirectory: string, language:string, project: ProjectInfo) {
    for (const file of await fs.readdir(sourceDirectory)) {
      const fromFile = path.join(sourceDirectory, file);
      const toFile = path.join(targetDirectory, this.expand(file, language, project));
      if ((await fs.stat(fromFile)).isDirectory()) {
        await fs.mkdir(toFile);
        await this.installFiles(fromFile, toFile, language, project);
        continue;
      } else if (file.match(/^.*\.template\.[^.]+$/)) {
        await this.installProcessed(fromFile, toFile.replace(/\.template(\.[^.]+)$/, '$1'), language, project);
        continue;
      } else if (file.match(/^.*\.hook\.(d.)?[^.]+$/)) {
        await this.installProcessed(fromFile, path.join(targetDirectory, 'tmp', file), language, project);
        continue;
      } else {
        await fs.copy(fromFile, toFile);
      }
    }
  }

  /**
   * @summary   Invoke any javascript hooks that exist in the template.
   * @description Sometimes templates need more complex logic than just replacing tokens. A 'hook' is
   *        any file that ends in .hook.js. It should export a single function called "invoke"
   *        that accepts a single string parameter. When the template is installed, each hook
   *        will be invoked, passing the target directory as the only argument. Hooks are invoked
   *        in lexical order.
   */
  private async invokeHooks(sourceDirectory: string, targetDirectory: string) {
    const files = await fs.readdir(sourceDirectory);
    files.sort(); // Sorting allows template authors to control the order in which hooks are invoked.

    for (const file of files) {
      if (file.match(/^.*\.hook\.js$/)) {
        // eslint-disable-next-line @typescript-eslint/no-require-imports
        const invoke: InvokeHook = require(path.join(sourceDirectory, file)).invoke;
        await invoke(targetDirectory);
      }
    }
  }

  private async installProcessed(templatePath: string, toFile: string, language: string, project: ProjectInfo) {
    const template = await fs.readFile(templatePath, { encoding: 'utf-8' });
    await fs.writeFile(toFile, this.expand(template, language, project));
  }

<<<<<<< HEAD
  private expand(template: string, project: ProjectInfo) {
    // eslint-disable-next-line @typescript-eslint/no-require-imports
    const manifest = require(path.join(rootDir(), 'package.json'));
    const MATCH_VER_BUILD = /\+[a-f0-9]+$/; // Matches "+BUILD" in "x.y.z-beta+BUILD"
    const cdkVersion = manifest.version.replace(MATCH_VER_BUILD, '');
    const constructsVersion = manifest.devDependencies.constructs.replace(MATCH_VER_BUILD, '');
=======
  private expand(template: string, language: string, project: ProjectInfo) {
    const MATCH_VER_BUILD = /\+[a-f0-9]+$/; // Matches "+BUILD" in "x.y.z-beta+BUILD"
    // eslint-disable-next-line @typescript-eslint/no-require-imports
    const cdkVersion = require('../package.json').version.replace(MATCH_VER_BUILD, '');
    // eslint-disable-next-line @typescript-eslint/no-require-imports
    let constructsVersion = require('../package.json').devDependencies.constructs.replace(MATCH_VER_BUILD, '');
    switch (language) {
      case 'java':
      case 'csharp':
      case 'fsharp':
        constructsVersion = rangeFromSemver(constructsVersion, 'bracket');
        break;
      case 'python':
        constructsVersion = rangeFromSemver(constructsVersion, 'pep');
        break;
    }
>>>>>>> c8e6ccc1
    return template.replace(/%name%/g, project.name)
      .replace(/%name\.camelCased%/g, camelCase(project.name))
      .replace(/%name\.PascalCased%/g, camelCase(project.name, { pascalCase: true }))
      .replace(/%cdk-version%/g, cdkVersion)
      .replace(/%constructs-version%/g, constructsVersion)
      .replace(/%cdk-home%/g, cdkHomeDir())
      .replace(/%name\.PythonModule%/g, project.name.replace(/-/g, '_'))
      .replace(/%python-executable%/g, pythonExecutable())
      .replace(/%name\.StackName%/g, project.name.replace(/[^A-Za-z0-9-]/g, '-'));
  }

  /**
   * Adds context variables to `cdk.json` in the generated project directory to
   * enable future behavior for new projects.
   */
  private async applyFutureFlags(projectDir: string) {
    const cdkJson = path.join(projectDir, 'cdk.json');
    if (!await fs.pathExists(cdkJson)) {
      return;
    }

    const futureFlags: {[key: string]: any} = {};
    Object.entries(cxapi.FUTURE_FLAGS)
      .filter(([k, _]) => !cxapi.FUTURE_FLAGS_EXPIRED.includes(k))
      .forEach(([k, v]) => futureFlags[k] = v);

    const config = await fs.readJson(cdkJson);
    config.context = {
      ...config.context,
      ...futureFlags,
      ...cxapi.NEW_PROJECT_DEFAULT_CONTEXT,
    };

    await fs.writeJson(cdkJson, config, { spaces: 2 });
  }
}

interface ProjectInfo {
  /** The value used for %name% */
  readonly name: string;
}

function versionedTemplatesDir(): Promise<string> {
  return new Promise(async resolve => {
    let currentVersion = versionNumber();
    // If the CLI is invoked from source (i.e., developement), rather than from a packaged distribution,
    // the version number will be '0.0.0'. We will (currently) default to the v1 templates in this case.
    if (currentVersion === '0.0.0') {
      currentVersion = '1.0.0';
    }
    const majorVersion = semver.major(currentVersion);
    resolve(path.join(rootDir(), 'lib', 'init-templates', `v${majorVersion}`));
  });
}

export async function availableInitTemplates(): Promise<InitTemplate[]> {
  return new Promise(async resolve => {
    const templatesDir = await versionedTemplatesDir();
    const templateNames = await listDirectory(templatesDir);
    const templates = new Array<InitTemplate>();
    for (const templateName of templateNames) {
      templates.push(await InitTemplate.fromName(templatesDir, templateName));
    }
    resolve(templates);
  });
}
export async function availableInitLanguages(): Promise<string[]> {
  return new Promise(async resolve => {
    const templates = await availableInitTemplates();
    const result = new Set<string>();
    for (const template of templates) {
      for (const language of template.languages) {
        result.add(language);
      }
    }
    resolve([...result]);
  });
}

/**
 * @param dirPath is the directory to be listed.
 * @returns the list of file or directory names contained in ``dirPath``, excluding any dot-file, and sorted.
 */
async function listDirectory(dirPath: string) {
  return (await fs.readdir(dirPath))
    .filter(p => !p.startsWith('.'))
    .sort();
}

export async function printAvailableTemplates(language?: string) {
  print('Available templates:');
  for (const template of await availableInitTemplates()) {
    if (language && template.languages.indexOf(language) === -1) { continue; }
    print(`* ${chalk.green(template.name)}: ${template.description}`);
    const languageArg = language ? chalk.bold(language)
      : template.languages.length > 1 ? `[${template.languages.map(t => chalk.bold(t)).join('|')}]`
        : chalk.bold(template.languages[0]);
    print(`   └─ ${chalk.blue(`cdk init ${chalk.bold(template.name)} --language=${languageArg}`)}`);
  }
}

async function initializeProject(template: InitTemplate, language: string, canUseNetwork: boolean, generateOnly: boolean, workDir: string) {
  await assertIsEmptyDirectory(workDir);
  print(`Applying project template ${chalk.green(template.name)} for ${chalk.blue(language)}`);
  await template.install(language, workDir);
  if (await fs.pathExists('README.md')) {
    print(chalk.green(await fs.readFile('README.md', { encoding: 'utf-8' })));
  }

  if (!generateOnly) {
    await initializeGitRepository(workDir);
    await postInstall(language, canUseNetwork, workDir);
  }

  print('✅ All done!');
}

async function assertIsEmptyDirectory(workDir: string) {
  const files = await fs.readdir(workDir);
  if (files.filter(f => !f.startsWith('.')).length !== 0) {
    throw new Error('`cdk init` cannot be run in a non-empty directory!');
  }
}

async function initializeGitRepository(workDir: string) {
  if (await isInGitRepository(workDir)) { return; }
  print('Initializing a new git repository...');
  try {
    await execute('git', ['init'], { cwd: workDir });
    await execute('git', ['add', '.'], { cwd: workDir });
    await execute('git', ['commit', '--message="Initial commit"', '--no-gpg-sign'], { cwd: workDir });
  } catch (e) {
    warning('Unable to initialize git repository for your project.');
  }
}

async function postInstall(language: string, canUseNetwork: boolean, workDir: string) {
  switch (language) {
    case 'javascript':
      return postInstallJavascript(canUseNetwork, workDir);
    case 'typescript':
      return postInstallTypescript(canUseNetwork, workDir);
    case 'java':
      return postInstallJava(canUseNetwork, workDir);
    case 'python':
      return postInstallPython(workDir);
  }
}

async function postInstallJavascript(canUseNetwork: boolean, cwd: string) {
  return postInstallTypescript(canUseNetwork, cwd);
}

async function postInstallTypescript(canUseNetwork: boolean, cwd: string) {
  const command = 'npm';

  if (!canUseNetwork) {
    warning(`Please run '${command} install'!`);
    return;
  }

  print(`Executing ${chalk.green(`${command} install`)}...`);
  try {
    await execute(command, ['install'], { cwd });
  } catch (e) {
    warning(`${command} install failed: ` + e.message);
  }
}

async function postInstallJava(canUseNetwork: boolean, cwd: string) {
  const mvnPackageWarning = 'Please run \'mvn package\'!';
  if (!canUseNetwork) {
    warning(mvnPackageWarning);
    return;
  }

  print('Executing \'mvn package\'');
  try {
    await execute('mvn', ['package'], { cwd });
  } catch (e) {
    warning('Unable to package compiled code as JAR');
    warning(mvnPackageWarning);
  }

}

async function postInstallPython(cwd: string) {
  const python = pythonExecutable();
  warning(`Please run '${python} -m venv .venv'!`);
  print(`Executing ${chalk.green('Creating virtualenv...')}`);
  try {
    await execute(python, ['-m venv', '.venv'], { cwd });
  } catch (e) {
    warning('Unable to create virtualenv automatically');
    warning(`Please run '${python} -m venv .venv'!`);
  }
}

/**
 * @param dir a directory to be checked
 * @returns true if ``dir`` is within a git repository.
 */
async function isInGitRepository(dir: string) {
  while (true) {
    if (await fs.pathExists(path.join(dir, '.git'))) { return true; }
    if (isRoot(dir)) { return false; }
    dir = path.dirname(dir);
  }
}

/**
 * @param dir a directory to be checked.
 * @returns true if ``dir`` is the root of a filesystem.
 */
function isRoot(dir: string) {
  return path.dirname(dir) === dir;
}

/**
 * Executes `command`. STDERR is emitted in real-time.
 *
 * If command exits with non-zero exit code, an exceprion is thrown and includes
 * the contents of STDOUT.
 *
 * @returns STDOUT (if successful).
 */
async function execute(cmd: string, args: string[], { cwd }: { cwd: string }) {
  const child = childProcess.spawn(cmd, args, { cwd, shell: true, stdio: ['ignore', 'pipe', 'inherit'] });
  let stdout = '';
  child.stdout.on('data', chunk => stdout += chunk.toString());
  return new Promise<string>((ok, fail) => {
    child.once('error', err => fail(err));
    child.once('exit', status => {
      if (status === 0) {
        return ok(stdout);
      } else {
        process.stderr.write(stdout);
        return fail(new Error(`${cmd} exited with status ${status}`));
      }
    });
  });
}<|MERGE_RESOLUTION|>--- conflicted
+++ resolved
@@ -5,12 +5,8 @@
 import * as fs from 'fs-extra';
 import * as semver from 'semver';
 import { error, print, warning } from './logging';
-<<<<<<< HEAD
 import { cdkHomeDir, rootDir } from './util/directories';
-=======
-import { cdkHomeDir } from './util/directories';
 import { rangeFromSemver } from './util/version-range';
->>>>>>> c8e6ccc1
 import { versionNumber } from './version';
 
 export type InvokeHook = (targetDirectory: string) => Promise<void>;
@@ -160,20 +156,12 @@
     await fs.writeFile(toFile, this.expand(template, language, project));
   }
 
-<<<<<<< HEAD
-  private expand(template: string, project: ProjectInfo) {
+  private expand(template: string, language: string, project: ProjectInfo) {
     // eslint-disable-next-line @typescript-eslint/no-require-imports
     const manifest = require(path.join(rootDir(), 'package.json'));
     const MATCH_VER_BUILD = /\+[a-f0-9]+$/; // Matches "+BUILD" in "x.y.z-beta+BUILD"
     const cdkVersion = manifest.version.replace(MATCH_VER_BUILD, '');
-    const constructsVersion = manifest.devDependencies.constructs.replace(MATCH_VER_BUILD, '');
-=======
-  private expand(template: string, language: string, project: ProjectInfo) {
-    const MATCH_VER_BUILD = /\+[a-f0-9]+$/; // Matches "+BUILD" in "x.y.z-beta+BUILD"
-    // eslint-disable-next-line @typescript-eslint/no-require-imports
-    const cdkVersion = require('../package.json').version.replace(MATCH_VER_BUILD, '');
-    // eslint-disable-next-line @typescript-eslint/no-require-imports
-    let constructsVersion = require('../package.json').devDependencies.constructs.replace(MATCH_VER_BUILD, '');
+    let constructsVersion = manifest.devDependencies.constructs.replace(MATCH_VER_BUILD, '');
     switch (language) {
       case 'java':
       case 'csharp':
@@ -184,7 +172,6 @@
         constructsVersion = rangeFromSemver(constructsVersion, 'pep');
         break;
     }
->>>>>>> c8e6ccc1
     return template.replace(/%name%/g, project.name)
       .replace(/%name\.camelCased%/g, camelCase(project.name))
       .replace(/%name\.PascalCased%/g, camelCase(project.name, { pascalCase: true }))
